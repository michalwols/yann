--- conflicted
+++ resolved
@@ -8,11 +8,7 @@
 import numpy as np
 import torch
 from PIL import Image
-<<<<<<< HEAD
 from torchvision import transforms
-=======
-
->>>>>>> 2c1cea6f
 from torchvision import transforms as tvt
 from torchvision.transforms.functional import to_pil_image
 
@@ -265,21 +261,7 @@
   return Image.fromarray(img) if pil_img else img
 
 
-<<<<<<< HEAD
 if HAS_TIMM:
-=======
-def cutmix(inputs, targets, beta):
-  from timm.data.mixup import rand_bbox
-  lam = np.random.beta(beta, beta)
-  rand_index = torch.randperm(inputs.size()[0]).cuda()
-  target_a = targets
-  target_b = targets[rand_index]
-  bbx1, bby1, bbx2, bby2 = rand_bbox(inputs.size(), lam)
-  inputs[:, :, bbx1:bbx2, bby1:bby2] = inputs[rand_index, :, bbx1:bbx2, bby1:bby2]
-  # adjust lambda to exactly match pixel ratio
-  lam = 1 - (
-        (bbx2 - bbx1) * (bby2 - bby1) / (inputs.size()[-1] * inputs.size()[-2]))
->>>>>>> 2c1cea6f
 
   def cutmix(inputs, targets, beta):
     lam = np.random.beta(beta, beta)
@@ -295,6 +277,7 @@
     ]
     # adjust lambda to exactly match pixel ratio
     lam = 1 - ((bbx2 - bbx1) * (bby2 - bby1) / (inputs.size()[-1] * inputs.size()[-2]))
+    return lam * target_a + (1 - lam) * target_b
 
 
 def get_imagenet_transforms(
