[project]
name = "yann"
version = "0.0.40dev"
description = "yet another neural network library"
readme = "README.md"
license = { text = "MIT" }
authors = [
    { name = "Michal Wolski", email = "michal@bite.ai" }
]
requires-python = ">=3.7"
dependencies = [
    "pyyaml>=6.0.1",
    "rich>=13.8.1",
    "torch",
    "torchvision",
<<<<<<< HEAD
=======
    "tqdm",
#    "timm>=0.9.12",
>>>>>>> 2c1cea6f
]

[project.optional-dependencies]
cli = ["click>=6.7"]
<<<<<<< HEAD
pretrainedmodels = ["pretrainedmodels"]
transformers = [
    "datasets>=2.13.2",
    "tokenizers>=0.13.3", 
    "transformers>=4.30.2",
]
=======
>>>>>>> 2c1cea6f

[project.scripts]
yann = "yann.cli:main"

<<<<<<< HEAD
[build-system]
requires = ["setuptools>=61.0", "wheel"]
build-backend = "setuptools.build_meta"

[tool.setuptools.packages.find]
where = ["."]  # Specifies to look for packages in the current directory
include = ["yann*"]  # Include the main 'yann' package and any potential 'yann_extras' etc.
exclude = ["tests*"]  # Example: Exclude tests directory if you have one

[dependency-groups]
dev = [
    "add-trailing-comma>=2.4.0",
    "ipython>=7.34.0",
    "pytest>=7.4.4",
]


[tool.ruff]
line-length = 88
indent-width = 2


[tool.ruff.format]
quote-style = "single"

[tool.ruff.lint]
select = ["COM812"] # Enforce trailing commas
=======
[tool.setuptools]
packages = ["yann"]
>>>>>>> 2c1cea6f
<|MERGE_RESOLUTION|>--- conflicted
+++ resolved
@@ -13,29 +13,22 @@
     "rich>=13.8.1",
     "torch",
     "torchvision",
-<<<<<<< HEAD
-=======
     "tqdm",
-#    "timm>=0.9.12",
->>>>>>> 2c1cea6f
 ]
 
 [project.optional-dependencies]
 cli = ["click>=6.7"]
-<<<<<<< HEAD
 pretrainedmodels = ["pretrainedmodels"]
 transformers = [
     "datasets>=2.13.2",
     "tokenizers>=0.13.3", 
     "transformers>=4.30.2",
 ]
-=======
->>>>>>> 2c1cea6f
+timm = ["timm>=0.9.12"]
 
 [project.scripts]
 yann = "yann.cli:main"
 
-<<<<<<< HEAD
 [build-system]
 requires = ["setuptools>=61.0", "wheel"]
 build-backend = "setuptools.build_meta"
@@ -62,8 +55,4 @@
 quote-style = "single"
 
 [tool.ruff.lint]
-select = ["COM812"] # Enforce trailing commas
-=======
-[tool.setuptools]
-packages = ["yann"]
->>>>>>> 2c1cea6f
+select = ["COM812"] # Enforce trailing commas